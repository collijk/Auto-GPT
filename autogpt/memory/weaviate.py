--- conflicted
+++ resolved
@@ -4,10 +4,7 @@
 from weaviate.util import generate_uuid5
 
 from autogpt.llm import get_ada_embedding
-<<<<<<< HEAD
-=======
 from autogpt.logs import logger
->>>>>>> 7fc6f2ab
 from autogpt.memory.base import MemoryProviderSingleton
 
 
